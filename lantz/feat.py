--- conflicted
+++ resolved
@@ -339,13 +339,6 @@
         self.modifiers[MISSING][MISSING]['keys'] = keys
 
 
-<<<<<<< HEAD
-    def setitem(self, key, value, force=False):
-        if self.keys and not key in self.keys:
-            raise KeyError('{} is not valid key for {} {}', key, self.name, self.keys)
-        if isinstance(self.keys, dict):
-            key = self.keys[key]
-=======
     def getitem(self, instance, key):
         keys = _dget(self.modifiers, instance, key)['keys']
         if keys and not key in keys:
@@ -353,7 +346,6 @@
                                                                     keys))
         if isinstance(keys, dict):
             key = keys[key]
->>>>>>> 00e9bf85
 
         return self.get(instance, instance.__class__, key)
 
