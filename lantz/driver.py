--- conflicted
+++ resolved
@@ -188,15 +188,9 @@
         inst.__unfinished_tasks = 0
         inst.timing = RunningStats()
 
-<<<<<<< HEAD
-        inst.on_changed = defaultdict(list)
-
         if hasattr(inst, 'name'):
             pass
         elif name:
-=======
-        if name:
->>>>>>> 00e9bf85
             inst.name = name
         else:
             inst.name = '{}{:d}'.format(cls.__name__, _REGISTERED[cls.__name__])
