# -*- coding: utf-8 -*-
"""
    lantz.drivers.newport.fsm300
    ~~~~~~~~~~~~~~~~~~~~~~~~~~~~

    Implementation of FSM300 using NI DAQ controller

    Author: Kevin Miao
    Date: 9/27/2016
"""

from lantz import Driver
from lantz.driver import Feat, DictFeat, Action
from lantz.drivers.ni.daqmx import AnalogOutputTask, VoltageOutputChannel

from lantz import Q_

import time

import numpy as np

def enforce_units(val, units):
    if not isinstance(val, Q_):
        val = Q_(val, units)
    else:
        val = val.to(units)
    return val

def enforce_point_units(point, units='um'):
    point = enforce_units(point[0], units) , enforce_units(point[1], units)
    return point


class FSM300(Driver):

    def __init__(self, x_ao_ch, y_ao_ch,
                 ao_smooth_rate=Q_('10 kHz'), ao_smooth_steps=Q_('1000 1/V'),
                 limits=((Q_(-10, 'V'), Q_(10, 'V')), (Q_(-10, 'V'), Q_(10, 'V'))),
                 cal=(Q_(9.5768, 'um/V'), Q_(7.1759, 'um/V'))):
        self.x_limits_mag = tuple(float(val / Q_('1 V')) for val in limits[0])
        self.y_limits_mag = tuple(float(val / Q_('1 V')) for val in limits[1])

        self.ao_smooth_rate = ao_smooth_rate
        self.ao_smooth_steps = ao_smooth_steps
        self.cal = cal

        self._position = (Q_('0 um'), Q_('0 um'))

        super().__init__()

        self.x_ao_ch = x_ao_ch
        self.y_ao_ch = y_ao_ch

        return

    def initialize(self):
        self.task = AnalogOutputTask('fsm300')
        VoltageOutputChannel(self.x_ao_ch, name='fsm_x', min_max=self.x_limits_mag, units='volts', task=self.task)
        VoltageOutputChannel(self.y_ao_ch, name='fsm_y', min_max=self.y_limits_mag, units='volts', task=self.task)
        super().initialize()

    def finalize(self):
        self.task.clear()
        super().finalize()


    def ao_smooth_func(self, init_point, final_point):
        init_x, init_y = init_point
        final_x, final_y = final_point

        init_x_voltage, final_x_voltage = init_x / self.cal[0], final_x / self.cal[0]
        init_y_voltage, final_y_voltage = init_y / self.cal[1], final_y / self.cal[1]
        diff_x_voltage = final_x_voltage - init_x_voltage
        diff_y_voltage = final_y_voltage - init_y_voltage

        diff_voltage = max(abs(diff_x_voltage), abs(diff_y_voltage))
        steps = int(np.ceil(diff_voltage * self.ao_smooth_steps))
        init = np.array([val.to('V').magnitude for val in [init_x_voltage, init_y_voltage]])
        diff = np.array([val.to('V').magnitude for val in [diff_x_voltage, diff_y_voltage]])

        versine_steps = (1.0 - np.cos(np.linspace(0.0, np.pi, steps))) / 2.0

        step_voltages = np.outer(np.ones(steps), init) + np.outer(versine_steps, diff)
        return step_voltages

    def ao_linear_func(self, init_point, final_point, steps):
        init_x, init_y = init_point
        final_x, final_y = final_point

        init_x_voltage, final_x_voltage = init_x / self.cal[0], final_x / self.cal[0]
        init_y_voltage, final_y_voltage = init_y / self.cal[1], final_y / self.cal[1]
        diff_x_voltage = final_x_voltage - init_x_voltage
        diff_y_voltage = final_y_voltage - init_y_voltage

        diff_voltage = max(abs(diff_x_voltage), abs(diff_y_voltage))
        init = np.array([val.to('V').magnitude for val in [init_x_voltage, init_y_voltage]])
        diff = np.array([val.to('V').magnitude for val in [diff_x_voltage, diff_y_voltage]])

        linear_steps = np.linspace(0.0, 1.0, steps)

        step_voltages = np.outer(np.ones(steps), init) + np.outer(linear_steps, diff)
        return step_voltages

    @Feat()
    def abs_position(self):
        return self._position


    @abs_position.setter
    def abs_position(self, point):
        point = enforce_point_units(point)
        step_voltages = self.ao_smooth_func(self._position, point)
        if step_voltages.size:
            steps = step_voltages.shape[0]
            clock_config = {
                'source': 'OnboardClock',
                'rate': self.ao_smooth_rate.to('Hz').magnitude,
                'sample_mode': 'finite',
                'samples_per_channel': steps,
            }
            self.task.configure_timing_sample_clock(**clock_config)
            self.task.configure_trigger_disable_start()
            task_config = {
                'data': step_voltages,
                'auto_start': False,
                'timeout': Q_(0,'s'),
                'group_by': 'scan',
            }
            self.task.write(**task_config)
            self.task.start()
            time.sleep((steps / self.ao_smooth_rate).to('s').magnitude)
            self.task.stop()
        self._position = point

    @Action()
    def line_scan(self, init_point, final_point, steps, acq_task, acq_rate=Q_('20 kHz'), pts_per_pos=100):
        init_point = enforce_point_units(init_point)
        final_point = enforce_point_units(final_point)
        timeout = enforce_units(1.5*(pts_per_pos*steps/acq_rate), units='s')
        # AO smooth move to initial point
        self.abs_position = init_point
        step_voltages = self.ao_linear_func(init_point, final_point, steps)
        if acq_task.IO_TYPE == 'CI':
            chs = list(acq_task.channels.keys())
            if not chs:
                raise ValueError('acquisition task must have at least one channel')
            ch = chs[0]
            dev = ch.split('/')[0]

            step_voltages = np.repeat(step_voltages, pts_per_pos + 1, axis=0)
            clock_config = {
                'rate': acq_rate.to('Hz').magnitude,
                'sample_mode': 'finite',
                'samples_per_channel': len(step_voltages),
            }
            self.task.configure_timing_sample_clock(**clock_config)
            clock_config = {
                'source': '/{}/ao/SampleClock'.format(dev),
                'rate': acq_rate.to('Hz').magnitude,
                'sample_mode': 'finite',
                'samples_per_channel': len(step_voltages),
            }
            acq_task.configure_timing_sample_clock(**clock_config)
            task_config = {
                'data': step_voltages,
                'auto_start': False,
                'timeout': Q_('0 s'),
                'group_by': 'scan',
            }
            self.task.write(**task_config)
            acq_task.arm_start_trigger_source = 'ao/StartTrigger'.format(dev)
            acq_task.arm_start_trigger_type = 'digital_edge'
            acq_task.start()
            self.task.start()
            scanned = acq_task.read(samples_per_channel=len(step_voltages), timeout=timeout)
            acq_task.stop()
            self.task.stop()
            scanned = scanned.reshape((steps, pts_per_pos + 1))
            averaged = np.diff(scanned).mean(axis=1)
            return averaged*acq_rate.to('Hz').magnitude
        elif acq_task.IO_TYPE == 'AI':
            step_voltages = np.repeat(step_voltages, pts_per_pos, axis=0)
            clock_config = {
                'source': 'OnboardClock',
                'rate': acq_rate.to('Hz').magnitude,
                'sample_mode': 'finite',
                'samples_per_channel': len(step_voltages),
            }
            self.task.configure_timing_sample_clock(**clock_config)
            acq_task.configure_timing_sample_clock(**clock_config)
            task_config = {
                'data': step_voltages,
                'auto_start': False,
                'timeout': Q_('0 s'),
                'group_by': 'scan',
            }
            self.task.write(**task_config)
            self.task.configure_trigger_digital_edge_start('ai/StartTrigger')
            self.task.start()
            acq_task.start()
            scanned = acq_task.read(samples_per_channel=len(step_voltages), timeout=timeout)
            acq_task.stop()
            self.task.stop()
<<<<<<< HEAD
            scanned = scanned.reshape((steps, pts_per_pos))
            averaged = scanned.mean(axis=1)
            return averaged*acq_rate.to('Hz').magnitude
=======
            scanned = scanned.reshape((steps, pts_per_pos)).mean(axis=1)
            return scanned
>>>>>>> 14383d3a
        else:
            pass<|MERGE_RESOLUTION|>--- conflicted
+++ resolved
@@ -201,13 +201,8 @@
             scanned = acq_task.read(samples_per_channel=len(step_voltages), timeout=timeout)
             acq_task.stop()
             self.task.stop()
-<<<<<<< HEAD
             scanned = scanned.reshape((steps, pts_per_pos))
             averaged = scanned.mean(axis=1)
             return averaged*acq_rate.to('Hz').magnitude
-=======
-            scanned = scanned.reshape((steps, pts_per_pos)).mean(axis=1)
-            return scanned
->>>>>>> 14383d3a
         else:
             pass