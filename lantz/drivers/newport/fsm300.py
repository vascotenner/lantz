--- conflicted
+++ resolved
@@ -141,11 +141,7 @@
         self.task.configure_trigger_digital_edge_start('ai/StartTrigger')
         self.task.start()
         acq_task.start()
-<<<<<<< HEAD
-        scanned = acq_task.read(samples_per_channel=steps * dwell)
-=======
         scanned = acq_task.read(samples_per_channel=len(step_voltages))
->>>>>>> d1b39f59
         acq_task.stop()
         self.task.stop()
         nb_chan = scanned.shape[0]
