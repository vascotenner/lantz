import unittest
from time import sleep

from lantz import Driver, Feat, DictFeat, Action, Q_
from lantz.feat import MISSING

class aDriver(Driver):

    @Action()
    def run(self):
        return 42

    @Action()
    def run2(self, value):
        return 42 * value

    @Action()
    def run3(self, value):
        return 42 * value

    @Action(units='ms')
    def run4(self, value):
        return value

    @Action(values=({1, 2, 3}, {'a': 1, 'b': 2}, str))
    def run5(self, x, y, z):
        return x, y, z


class ActionTest(unittest.TestCase):

    def test_action(self):
        obj = aDriver()
        self.assertEqual(obj.run(), 42)
        self.assertEqual(obj.run2(2), 42 * 2)
        self.assertEqual(obj.run3(3), 42 * 3)
        self.assertEqual(obj.run4(Q_(3, 'ms')), 3)
        self.assertEqual(obj.run4(Q_(3, 's')), 3000)

    def test_action_async(self):
        obj = aDriver()
        fut = obj.run_async()
        self.assertEqual(fut.result(), 42)
        fut = obj.run2_async(2)
        self.assertEqual(fut.result(), 42 * 2)

<<<<<<< HEAD
    def test_multiple_values(self):
        obj = aDriver()
        self.assertEqual(obj.run5(1, 'a', 3), (1, 1, '3'))


=======
    def test_instance_specific(self):
        x = aDriver()
        y = aDriver()
        val = Q_(3, 's')
        self.assertEqual(x.run4(val), y.run4(val))
        x.actions.run4.units = 's'
        self.assertNotEqual(x.run4(val), y.run4(val))
        self.assertEqual(x.run4(val), 3)
>>>>>>> 00e9bf85

if __name__ == '__main__':
    unittest.main()<|MERGE_RESOLUTION|>--- conflicted
+++ resolved
@@ -44,13 +44,10 @@
         fut = obj.run2_async(2)
         self.assertEqual(fut.result(), 42 * 2)
 
-<<<<<<< HEAD
     def test_multiple_values(self):
         obj = aDriver()
         self.assertEqual(obj.run5(1, 'a', 3), (1, 1, '3'))
 
-
-=======
     def test_instance_specific(self):
         x = aDriver()
         y = aDriver()
@@ -59,7 +56,7 @@
         x.actions.run4.units = 's'
         self.assertNotEqual(x.run4(val), y.run4(val))
         self.assertEqual(x.run4(val), 3)
->>>>>>> 00e9bf85
+
 
 if __name__ == '__main__':
     unittest.main()